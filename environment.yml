name: pylife
dependencies:
- python >2
- pytest
- pytest-cov
- flake8
- pep8-naming
- matplotlib
- jupyter
- pandoc
- pytables
- pip = 20.2
- pip:
  - -e .
  - pyvista
  - mystic
<<<<<<< HEAD
  - tables
=======
>>>>>>> 150c78de
  - tsfresh<|MERGE_RESOLUTION|>--- conflicted
+++ resolved
@@ -12,10 +12,4 @@
 - pip = 20.2
 - pip:
   - -e .
-  - pyvista
-  - mystic
-<<<<<<< HEAD
-  - tables
-=======
->>>>>>> 150c78de
-  - tsfresh+  - pyvista