--- conflicted
+++ resolved
@@ -14,26 +14,16 @@
 # See the License for the specific language governing permissions and
 # limitations under the License.
 
-<<<<<<< HEAD
-
-=======
 import pytest
->>>>>>> bc6c1094
 import numpy as np
 import pandas as pd
 from scipy import signal as sg
 from pylife.stress import timesignal as tsig
 
-<<<<<<< HEAD
-=======
-#%%
-
->>>>>>> bc6c1094
 
 def test_resample_acc():
-    t=t = np.arange(0, 10, 1/4096) 
+    t=t = np.arange(0, 10, 1/4096)
     # sine
-<<<<<<< HEAD
     omega = 10*2*np.pi  # Hz
     ts_sin = pd.DataFrame(np.sin(
         omega*np.arange(0, 2, 1/1024)), index=np.arange(0, 2, 1/1024))
@@ -48,7 +38,6 @@
     pd.testing.assert_frame_equal(test_wn, expected_wn, check_exact=True)
     # SoR
     t = np.arange(0, 20, 1/4096)
-=======
     ts_sin = pd.DataFrame(np.sin(10 * 2 * np.pi * t), index=t)
     expected_sin = ts_sin.describe().drop(
         ['count', 'mean', '50%', '25%', '75%'])
@@ -61,7 +50,6 @@
     test_st = tsig.resample_acc(ts_st, 1024).describe().drop(['count', '50%', 'mean'])
     pd.testing.assert_frame_equal(test_st, expected_st, rtol=1e-2)
     # SoR
->>>>>>> bc6c1094
     f = np.logspace(np.log10(1), np.log10(10), num=len(t))
     df = pd.DataFrame(data=np.multiply(
         np.interp(f, np.array([1, 10]), np.array([0.5, 5]), left=0, right=0),
@@ -69,7 +57,6 @@
         index=t, columns=["Sweep"])
     df['sor'] = df['Sweep'] + 0.1*np.random.randn(len(df))
     expected_sor = df.describe().drop(['count', 'mean', '50%', '25%', '75%'])
-<<<<<<< HEAD
     test_sor = tsig.TimeSignalPrep(df).resample_acc(
         2048).describe().drop(['count', 'mean', '50%', '25%', '75%'])
     pd.testing.assert_frame_equal(test_sor, expected_sor, rtol=1)
@@ -117,7 +104,6 @@
         col='data', window_length=2049, buffer_overlap=0.0, limit=0.1, method="abs")
     pd.testing.assert_frame_equal(test_abs, df,
                                   check_index_type=False)
-=======
     test_sor = tsig.resample_acc(df, 2048).describe().drop(
         ['count', 'mean', '50%', '25%', '75%'])
     # return expected_sor, test_sor
@@ -249,7 +235,7 @@
     poly_gridpoints.pop("id")
     poly_gridpoints.index = poly_gridpoints["time"]
     pd.testing.assert_frame_equal(poly_gridpoints, ts_cleaned)
-    return ts_cleaned,
+    return ts_cleaned
 
 
 # %% Test timeseries 2
@@ -295,7 +281,6 @@
     global exact_res
     exact_res = ts_gaps_selected.drop(list, axis=0)
     pd.testing.assert_frame_equal(exact_res, grid_points_gaps)
-    return grid_points_gaps
 
 
 # %%
@@ -312,8 +297,6 @@
                                        overlap=2, feature="maximum", n_gridpoints=3,
                                        percentage_max=0.91, order=3)
     pd.testing.assert_frame_equal(exact_res, ts_cleaned)
-    return ts_cleaned
-
 
 # %% Test timeseries 3
 
@@ -347,9 +330,4 @@
     exact_res.index = exact_res["time"]
     exact_res.pop('id')
 
-    pd.testing.assert_frame_equal(exact_res, ts_cleaned)
-    return ts_cleaned, exact_res, ts_sin
-
-
-ts_cleaned, exact_res, ts_sin = test_clean_timeseries3()
->>>>>>> bc6c1094
+    pd.testing.assert_frame_equal(exact_res, ts_cleaned)