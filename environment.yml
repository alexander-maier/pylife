name: pylife
dependencies:
- python >2
- pytest
- pytest-cov
- flake8
- pep8-naming
- matplotlib
- jupyter
- pandoc
- pip = 20.2
- pip:
<<<<<<< HEAD
  - -e .
  - pyvista
=======
  - mystic
  - tables
  - tsfresh
>>>>>>> bc6c1094
<|MERGE_RESOLUTION|>--- conflicted
+++ resolved
@@ -10,11 +10,8 @@
 - pandoc
 - pip = 20.2
 - pip:
-<<<<<<< HEAD
   - -e .
   - pyvista
-=======
   - mystic
   - tables
-  - tsfresh
->>>>>>> bc6c1094
+  - tsfresh